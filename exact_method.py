from instance import Instance
import gurobipy as gp
from gurobipy import GRB
import itertools
import numpy as np
import sys


def setup_gurobi_options(lic_content: str) -> dict[str, str]:
    lines = lic_content.strip().split("\n")

    wls_access_prefix = "WLSACCESSID="
    wls_access_id = [
        line[len(wls_access_prefix) :]
        for line in lines
        if line.startswith(wls_access_prefix)
    ][0]

    wls_secret_prefix = "WLSSECRET="
    wls_secret = [
        line[len(wls_access_prefix) :]
        for line in lines
        if line.startswith(wls_secret_prefix)
    ][0]

    license_id_prefix = "LICENSEID="
    license_id = [
        int(line[len(license_id_prefix) :])
        for line in lines
        if line.startswith(license_id_prefix)
    ][0]

    return {
        "WLSAccessID": wls_access_id,
        "WLSSecret": wls_secret,
        "LicenseID": license_id,
    }


# noinspection PyTypeChecker
class ExactMethod:
    instance: Instance
    model: gp.Model
    n: int
    A: np.ndarray
    D: np.ndarray

    def __init__(self, ttp_instance: Instance, gurobi_lic: str = None):
        if gurobi_lic is not None:
            self.gurobi_options = setup_gurobi_options(gurobi_lic)
        self.instance = ttp_instance
        self.J = range(len(self.instance.teams))
        self.T = range(len(self.instance.teams))
        self.lb = self.instance.lower_bound
        self.ub = self.instance.upper_bound

    @property
    def I(self):
        if not hasattr(self, "A"):
            raise AttributeError("Patterns have not been built yet.")
        return range(len(self.A[0]))  # Number of patterns per team

<<<<<<< HEAD
    def _build_patterns(self, no_patterns_per_team: int = 6):
        all_patterns = np.array(
            [list(perm) + [perm[0]] for perm in itertools.permutations(self.T)]
        )
=======
    def _build_patterns(self, no_patterns_per_team: int = 5):
        # all_patterns = np.array([
        #     list(perm) + [perm[0]]
        #     for perm in itertools.permutations(self.T)
        # ])

        # # Get unique starting values (first elements)
        # unique_starts = np.unique(all_patterns[:, 0])

        # # Group into a 3D array — one subarray per unique starting value
        # grouped_patterns = [all_patterns[all_patterns[:, 0] == start] for start in unique_starts]
        # grouped_patterns = np.array(grouped_patterns, dtype=int)
        # max_patterns = min(len(grouped_patterns[0]), no_patterns_per_team)
        # sampled = grouped_patterns[:, :max_patterns]
        # self.A = sampled
        self.A = np.array([
            [[0, 2, 1, 3]],
            [[1, 0, 2, 3]],
            [[2, 0, 3, 1]],
            [[3, 1, 2, 0]]
        ])
>>>>>>> b85e91cf

    def _build_distances(self):
        self.D = np.zeros((self.n, self.n))
        for i in range(self.n):
            for j in range(self.n):
                self.D[i, j] = self.instance.distances.get((i, j))

    def _build_variables(self):
        self.n = self.instance.n
        self.teams = list(range(self.n))
        self._build_patterns()
        self._build_distances()

    def _build_decision_variables(self):
        # Y
        self.Y = self.model.addVars(self.T, self.J, vtype=GRB.BINARY, name="y")
        self.H = self.model.addVars(
            self.T,
            self.J,
            vtype=GRB.INTEGER,
            name="h",
            lb=0,
            ub=self.instance.upper_bound,
        )
        self.S = self.model.addVars(self.T, self.I, vtype=GRB.BINARY, name="s")
        self.Alpha = self.model.addVars(
            self.T, self.I, self.J, vtype=GRB.BINARY, name="alpha"
        )
        self.Beta = self.model.addVars(
            self.T, self.I, self.J, vtype=GRB.BINARY, name="beta"
        )

    def _build_objective(self):
<<<<<<< HEAD
        self.model.setObjective(
            gp.quicksum(
                self.Alpha[t, i, j] * self.D[self.A[t, i, j - 1], self.A[t, i, j]]
                + self.Beta[t, i, j]
                * (self.D[self.A[t, i, j - 1], t] + self.D[t, self.A[t, i, j]])
                for t in self.T
                for j in self.J
                for i in self.I
            ),
            GRB.MINIMIZE,
        )
=======
        sum_distances = gp.quicksum(self.Alpha[t, i, j] * self.D[self.A[t, i, j - 1], self.A[t, i, j]] +
            self.Beta[t, i, j] * (self.D[self.A[t, i, j - 1], t] + self.D[t, self.A[t, i, j]])
            for t in [0, 1, 2, 3] for j in range(1, len(self.T)) for i in self.I)
        sum_back_travel = gp.quicksum(self.S[t, i] * self.D[t, self.A[t, i, - 1]] for t in self.T for i in self.I)
        self.model.setObjective(sum_distances + sum_back_travel, GRB.MINIMIZE)
>>>>>>> b85e91cf

    def _build_constraints(self):
        # (0) \sum_{i=1}^m s_{\vec a_{t,i}} = 1
        self.model.addConstrs(
            (gp.quicksum(self.S[t, i] for i in self.I) == 1 for t in self.T),
            name="one_pattern_per_team",
        )

        # (1) α_{t,i,j} ≤ 1 - y_{t,j}
        self.model.addConstrs(
            (
                self.Alpha[t, i, j] <= 1 - self.Y[t, j]
                for t in self.T
                for i in self.I
                for j in self.J
            ),
            name="alpha_le_1_minus_y",
        )

        # (2) α_{t,i,j} ≤ s_i
        self.model.addConstrs(
            (
                self.Alpha[t, i, j] <= self.S[t, i]
                for t in self.T
                for i in self.I
                for j in self.J
            ),
            name="alpha_le_s",
        )

        # (3) α_{t,i,j} ≥ s_i - y_{i,j}
        self.model.addConstrs(
            (
                self.Alpha[t, i, j] >= self.S[t, i] - self.Y[t, j]
                for t in self.T
                for i in self.I
                for j in self.J
            ),
            name="alpha_ge_s_minus_y",
        )

        # (4) β_{t,i,j} ≤ y_{i,j}
        self.model.addConstrs(
            (
                self.Beta[t, i, j] <= self.Y[t, j]
                for t in self.T
                for i in self.I
                for j in self.J
            ),
            name="beta_le_y",
        )

        # (5) β_{t,i,j} ≤ s_i
        self.model.addConstrs(
            (
                self.Beta[t, i, j] <= self.S[t, i]
                for t in self.T
                for i in self.I
                for j in self.J
            ),
            name="beta_le_s",
        )

        # (6) β_{t,i,j} ≥ s_i + y_{i,j} - 1
        self.model.addConstrs(
            (
                self.Beta[t, i, j] >= self.S[t, i] + self.Y[t, j] - 1
                for t in self.T
                for i in self.I
                for j in self.J
            ),
            name="beta_ge_s_plus_y_minus_1",
        )

        # (7) h_{t, j} ≤ y_{t, j} * M
        self.model.addConstrs(
            (self.H[t, j] <= self.Y[t, j] * self.ub for t in self.T for j in self.J),
            name="home_le_yM",
        )

        # (8) h_{t, j} - y_{t, j} ≥ 0
        self.model.addConstrs(
            (self.H[t, j] - self.Y[t, j] >= 0 for t in self.T for j in self.J),
            name="h_minus_y_ge_0",
        )

        # (9) ∑_{j=1}^{n-u} ∑_{k=0}^{u-1} y_{t, j+k} ≥ 1
<<<<<<< HEAD
        self.model.addConstrs(
            (
                gp.quicksum(
                    self.Y[t, j + k]
                    for j in range(1, self.n - self.ub + 1)
                    for k in range(self.ub)
                )
                >= 1
                for t in self.T
            ),
            name="max_away",
        )
=======
        # self.model.addConstrs(
        #     (gp.quicksum(self.Y[t, j + k] for j in range(1, self.n - self.ub + 1) for k in range(self.ub)) >= 1
        #      for t in self.T),
        #     name="max_away"
        # )
>>>>>>> b85e91cf

        # (10) ∑_{j=0}^{n-1} h_{t,j} = n - 1
        self.model.addConstrs(
            (
                gp.quicksum(self.H[t, j] for j in range(self.n)) == self.n - 1
                for t in self.T
            ),
            name="no_home_games",
        )

    def _build_schedule(self):
        self.schedule = np.empty((self.n, 2 * (self.n - 1)), dtype=int)
        chosen_schedules = [
            (t, i) for t in self.T for i in self.I if self.S[t, i].X > 0.5
        ]

        for t, i in chosen_schedules:
            rounds = 0
            for j in range(self.n - 1):
                if self.H[t, j].X > 0.5:
                    for k in range(int(self.H[t, j].X)):
                        self.schedule[t, rounds] = t
                        rounds += 1
                self.schedule[t, rounds] = self.A[t, i, j + 1]
                rounds += 1
            if self.H[t, self.n - 1].X > 0.5:
                for k in range(int(self.H[t, self.n - 1].X)):
                    self.schedule[t, rounds] = t
                    rounds += 1
            assert rounds == 2 * (self.n - 1)

    def print_summary(self):
        print(f"Objective value: {self.model.objVal}")
        self._print_schedule()
        self._print_travel()

    def _print_travel(self):
        print("\nTravels")
        sum_sum_travel = 0
        for t in self.teams:
            sum_travel = 0
            current_loc = t
            travel_str = f"{self.instance.teams[t]}: {self.instance.teams[t]}"
            for r in range(2 * (len(self.T) - 1)):
                next_loc = self.schedule[t, r]
                distance = self.D[current_loc, next_loc]
                sum_travel += distance
                current_loc = next_loc
                travel_str += f" = {distance} => {self.instance.teams[next_loc]}"
            back_travel = self.D[self.schedule[t, 2 * (len(self.T) - 1) - 1], t]
            sum_travel += back_travel
            sum_sum_travel += sum_travel
            travel_str += f" = {back_travel} => {self.instance.teams[t]}: {sum_travel}"
            print(travel_str)
        print(f"Full travel distance: {sum_sum_travel}")
            

    def _print_schedule(self):
        print("\nSchedule:")

        header = "Round | " + " | ".join(
            [f"{self.instance.teams[t]}" for t in self.teams]
        )
        print(header)
        print("-" * len(header))

        for j in range(2 * (self.n - 1)):
            row = [f"{j + 1:>5}"]
            for t in self.teams:
                team = self.instance.teams[t]
                if self.schedule[t, j] == t:
                    row.append(team)
                else:
                    row.append(self.instance.teams[self.schedule[t, j]])
            print(" | ".join(row))
                


    def validity_of_schedules(self, patterns_per_team = None):
        """
        Orchestrator for Section 2.1.4.
        Requires: self.A, self.S, self.H, self.T, self.n built already.
        Creates: self.r_pos, self.q, self.w_and, self.delta
        Adds constraints: (13)–(23)
        """
        self._init_sets(patterns_per_team)
        self._build_tournament_variables()

        self._add_r_constraints()         # (13)–(15)
        self._add_q_constraints()         # (16)–(17)
        self._add_and_constraints()       # (18)
        self._add_delta_mapping()         # (19)
        self._add_tournament_constraints()# (20)–(23)
        
    def _init_sets(self, patterns_per_team=None):
        self.Rounds = list(range(1, 2 * (self.n - 1) + 1))  
        self.AwayPositions = list(range(1, self.n))         

        if patterns_per_team is None:
            I_all = list(range(self.A.shape[1]))
            self.I_map = {t: I_all for t in self.T}
        else:
            self.I_map = {t: list(patterns_per_team[t]) for t in self.T}   

    def _build_tournament_variables(self):

        # (13)–(17): r and q
        self.r_pos = self.model.addVars(self.T, self.AwayPositions, vtype=GRB.CONTINUOUS, name="r")
        self.q     = self.model.addVars(self.T, self.AwayPositions, self.Rounds, vtype=GRB.BINARY, name="q")

        # (18): w = S AND q
        self.w_and = gp.tupledict()
        for t in self.T:
            for i in self.I_map[t]:
                for j in self.AwayPositions:
                    for rnd in self.Rounds:
                        self.w_and[t, i, j, rnd] = self.model.addVar(vtype=GRB.BINARY, name=f"w[{t},{i},{j},{rnd}]")

        # (19)–(23): delta (away-at)
        self.delta = self.model.addVars(self.T, self.T, self.Rounds, vtype=GRB.BINARY, name="delta")

        self.model.update()

    def _add_r_constraints(self):
        # (13) r_{t,1} = 1 + h_{t,0}
        self.model.addConstrs((self.r_pos[t, 1] == 1 + self.H[t, 0] for t in self.T), name="c13")

        # (14) r_{t,j+1} = r_{t,j} + 1 + h_{t,j}  for j=1..n-2
        if self.n >= 3:
            self.model.addConstrs(
                (self.r_pos[t, j+1] == self.r_pos[t, j] + 1 + self.H[t, j]
                for t in self.T for j in range(1, self.n - 1)),
                name="c14"
            )

        # (15) bounds
        self.model.addConstrs((self.r_pos[t, 1] >= 1 for t in self.T), name="c15_lower")
        self.model.addConstrs((self.r_pos[t, self.n - 1] <= 2 * (self.n - 1) for t in self.T), name="c15_upper")


    def _add_q_constraints(self):
        # (16) 
        self.model.addConstrs(
            (gp.quicksum(self.q[t, j, rnd] for rnd in self.Rounds) == 1
            for t in self.T for j in self.AwayPositions),
            name="c16"
        )
        # (17) 
        self.model.addConstrs(
            (gp.quicksum(rnd * self.q[t, j, rnd] for rnd in self.Rounds) == self.r_pos[t, j]
            for t in self.T for j in self.AwayPositions),
            name="c17"
        )

    def _add_and_constraints(self):
        # (18) w = S AND q
        for t in self.T:
            for i in self.I_map[t]:
                for j in self.AwayPositions:
                    for rnd in self.Rounds:
                        self.model.addConstr(self.w_and[t, i, j, rnd] <= self.S[t, i],        name=f"c18a[{t},{i},{j},{rnd}]")
                        self.model.addConstr(self.w_and[t, i, j, rnd] <= self.q[t, j, rnd],    name=f"c18b[{t},{i},{j},{rnd}]")
                        self.model.addConstr(self.w_and[t, i, j, rnd] >= self.S[t, i] + self.q[t, j, rnd] - 1,
                                            name=f"c18c[{t},{i},{j},{rnd}]")

    def _opponent_at(self, t: int, i: int, j: int) -> int:
        # A[t,i,0]=t and A[t,i,n]=t 
        return int(self.A[t, i, j])

    def _add_delta_mapping(self):
        # (19)  delta_{t,t',r} = sum_{i} sum_{j: a_{t,i,j}=t'} w_{t,i,j,r}
        for t in self.T:
            for t2 in self.T:
                if t == t2:
                    continue
                for rnd in self.Rounds:
                    self.model.addConstr(
                        self.delta[t, t2, rnd] == gp.quicksum(
                            self.w_and[t, i, j, rnd]
                            for i in self.I_map[t]
                            for j in self.AwayPositions
                            if self._opponent_at(t, i, j) == t2
                        ),
                        name=f"c19[{t},{t2},{rnd}]"
                    )

    def _add_tournament_constraints(self):
        # (20) one game per round per team
        self.model.addConstrs(
            (gp.quicksum(self.delta[t, t2, rnd] + self.delta[t2, t, rnd] for t2 in self.T if t2 != t) == 1
            for t in self.T for rnd in self.Rounds),
            name="c20"
        )
        # (21) double round-robin (once away, once home)
        self.model.addConstrs(
            (gp.quicksum(self.delta[t, t2, rnd] for rnd in self.Rounds) == 1
            for t in self.T for t2 in self.T if t2 != t),
            name="c21a"
        )
        self.model.addConstrs(
            (gp.quicksum(self.delta[t2, t, rnd] for rnd in self.Rounds) == 1
            for t in self.T for t2 in self.T if t2 != t),
            name="c21b"
        )
        # (22) no immediate rematch
        if len(self.Rounds) >= 2:
            self.model.addConstrs(
                ((self.delta[t, t2, rnd] + self.delta[t2, t, rnd]) +
                (self.delta[t, t2, rnd + 1] + self.delta[t2, t, rnd + 1]) <= 1
                for t in self.T for t2 in self.T if t2 != t for rnd in self.Rounds[:-1]),
                name="c22"
            )
        # (23) no self matches
        self.model.addConstrs(
            (self.delta[t, t, rnd] == 0 for t in self.T for rnd in self.Rounds),
            name="c23"
        )




    def solve(self):
        if not hasattr(self, "gurobi_options"):
            self.gurobi_options = {}
        print(self.gurobi_options)
        with gp.Env(empty=True) as env:
            env.start()
            self.model = gp.Model("TTP", env=env)
            self._build_variables()
            self._build_decision_variables()
            self._build_objective()
            self._build_constraints()
            self.validity_of_schedules()
            self.model.update()
            self._solve()

    def _solve(self):
        self.model.optimize()

        if self.model.status == GRB.OPTIMAL:
            print(f"Optimal objective: {self.model.objVal}")
            for v in self.model.getVars():
                if v.X > 0.1:  # Only print variables that are set to 1
                    print(f"{v.VarName}: {v.X}")
        elif self.model.status == GRB.INFEASIBLE:
            print("Model is infeasible")
        elif self.model.status == GRB.UNBOUNDED:
            print("Model is unbounded")
        else:
            print(f"Optimization ended with status {self.model.status}")
        self._build_schedule()


if __name__ == "__main__":
    gurobi_lic = None
    if len(sys.argv) < 2:
        print("Usage: python exact_method.py <instance_file> [gurobi license file]")
        sys.exit(1)
    if len(sys.argv) > 2:
        gurobi_lic_path = sys.argv[2]
        with open(gurobi_lic_path, "r") as f:
            lic_content = f.read()
    else:
        lic_content = None
    instance_file = sys.argv[1]
    instance = Instance.from_file(instance_file)
    instance.print_summary()
    method = ExactMethod(instance, gurobi_lic=lic_content)
    method.solve()
    if method.model.status == GRB.OPTIMAL:
        method.print_summary()<|MERGE_RESOLUTION|>--- conflicted
+++ resolved
@@ -60,12 +60,6 @@
             raise AttributeError("Patterns have not been built yet.")
         return range(len(self.A[0]))  # Number of patterns per team
 
-<<<<<<< HEAD
-    def _build_patterns(self, no_patterns_per_team: int = 6):
-        all_patterns = np.array(
-            [list(perm) + [perm[0]] for perm in itertools.permutations(self.T)]
-        )
-=======
     def _build_patterns(self, no_patterns_per_team: int = 5):
         # all_patterns = np.array([
         #     list(perm) + [perm[0]]
@@ -81,13 +75,9 @@
         # max_patterns = min(len(grouped_patterns[0]), no_patterns_per_team)
         # sampled = grouped_patterns[:, :max_patterns]
         # self.A = sampled
-        self.A = np.array([
-            [[0, 2, 1, 3]],
-            [[1, 0, 2, 3]],
-            [[2, 0, 3, 1]],
-            [[3, 1, 2, 0]]
-        ])
->>>>>>> b85e91cf
+        self.A = np.array(
+            [[[0, 2, 1, 3]], [[1, 0, 2, 3]], [[2, 0, 3, 1]], [[3, 1, 2, 0]]]
+        )
 
     def _build_distances(self):
         self.D = np.zeros((self.n, self.n))
@@ -121,25 +111,18 @@
         )
 
     def _build_objective(self):
-<<<<<<< HEAD
-        self.model.setObjective(
-            gp.quicksum(
-                self.Alpha[t, i, j] * self.D[self.A[t, i, j - 1], self.A[t, i, j]]
-                + self.Beta[t, i, j]
-                * (self.D[self.A[t, i, j - 1], t] + self.D[t, self.A[t, i, j]])
-                for t in self.T
-                for j in self.J
-                for i in self.I
-            ),
-            GRB.MINIMIZE,
-        )
-=======
-        sum_distances = gp.quicksum(self.Alpha[t, i, j] * self.D[self.A[t, i, j - 1], self.A[t, i, j]] +
-            self.Beta[t, i, j] * (self.D[self.A[t, i, j - 1], t] + self.D[t, self.A[t, i, j]])
-            for t in [0, 1, 2, 3] for j in range(1, len(self.T)) for i in self.I)
-        sum_back_travel = gp.quicksum(self.S[t, i] * self.D[t, self.A[t, i, - 1]] for t in self.T for i in self.I)
+        sum_distances = gp.quicksum(
+            self.Alpha[t, i, j] * self.D[self.A[t, i, j - 1], self.A[t, i, j]]
+            + self.Beta[t, i, j]
+            * (self.D[self.A[t, i, j - 1], t] + self.D[t, self.A[t, i, j]])
+            for t in [0, 1, 2, 3]
+            for j in range(1, len(self.T))
+            for i in self.I
+        )
+        sum_back_travel = gp.quicksum(
+            self.S[t, i] * self.D[t, self.A[t, i, -1]] for t in self.T for i in self.I
+        )
         self.model.setObjective(sum_distances + sum_back_travel, GRB.MINIMIZE)
->>>>>>> b85e91cf
 
     def _build_constraints(self):
         # (0) \sum_{i=1}^m s_{\vec a_{t,i}} = 1
@@ -227,26 +210,11 @@
         )
 
         # (9) ∑_{j=1}^{n-u} ∑_{k=0}^{u-1} y_{t, j+k} ≥ 1
-<<<<<<< HEAD
-        self.model.addConstrs(
-            (
-                gp.quicksum(
-                    self.Y[t, j + k]
-                    for j in range(1, self.n - self.ub + 1)
-                    for k in range(self.ub)
-                )
-                >= 1
-                for t in self.T
-            ),
-            name="max_away",
-        )
-=======
         # self.model.addConstrs(
         #     (gp.quicksum(self.Y[t, j + k] for j in range(1, self.n - self.ub + 1) for k in range(self.ub)) >= 1
         #      for t in self.T),
         #     name="max_away"
         # )
->>>>>>> b85e91cf
 
         # (10) ∑_{j=0}^{n-1} h_{t,j} = n - 1
         self.model.addConstrs(
@@ -302,7 +270,6 @@
             travel_str += f" = {back_travel} => {self.instance.teams[t]}: {sum_travel}"
             print(travel_str)
         print(f"Full travel distance: {sum_sum_travel}")
-            
 
     def _print_schedule(self):
         print("\nSchedule:")
@@ -322,10 +289,8 @@
                 else:
                     row.append(self.instance.teams[self.schedule[t, j]])
             print(" | ".join(row))
-                
-
-
-    def validity_of_schedules(self, patterns_per_team = None):
+
+    def validity_of_schedules(self, patterns_per_team=None):
         """
         Orchestrator for Section 2.1.4.
         Requires: self.A, self.S, self.H, self.T, self.n built already.
@@ -335,27 +300,31 @@
         self._init_sets(patterns_per_team)
         self._build_tournament_variables()
 
-        self._add_r_constraints()         # (13)–(15)
-        self._add_q_constraints()         # (16)–(17)
-        self._add_and_constraints()       # (18)
-        self._add_delta_mapping()         # (19)
-        self._add_tournament_constraints()# (20)–(23)
-        
+        self._add_r_constraints()  # (13)–(15)
+        self._add_q_constraints()  # (16)–(17)
+        self._add_and_constraints()  # (18)
+        self._add_delta_mapping()  # (19)
+        self._add_tournament_constraints()  # (20)–(23)
+
     def _init_sets(self, patterns_per_team=None):
-        self.Rounds = list(range(1, 2 * (self.n - 1) + 1))  
-        self.AwayPositions = list(range(1, self.n))         
+        self.Rounds = list(range(1, 2 * (self.n - 1) + 1))
+        self.AwayPositions = list(range(1, self.n))
 
         if patterns_per_team is None:
             I_all = list(range(self.A.shape[1]))
             self.I_map = {t: I_all for t in self.T}
         else:
-            self.I_map = {t: list(patterns_per_team[t]) for t in self.T}   
+            self.I_map = {t: list(patterns_per_team[t]) for t in self.T}
 
     def _build_tournament_variables(self):
 
         # (13)–(17): r and q
-        self.r_pos = self.model.addVars(self.T, self.AwayPositions, vtype=GRB.CONTINUOUS, name="r")
-        self.q     = self.model.addVars(self.T, self.AwayPositions, self.Rounds, vtype=GRB.BINARY, name="q")
+        self.r_pos = self.model.addVars(
+            self.T, self.AwayPositions, vtype=GRB.CONTINUOUS, name="r"
+        )
+        self.q = self.model.addVars(
+            self.T, self.AwayPositions, self.Rounds, vtype=GRB.BINARY, name="q"
+        )
 
         # (18): w = S AND q
         self.w_and = gp.tupledict()
@@ -363,42 +332,60 @@
             for i in self.I_map[t]:
                 for j in self.AwayPositions:
                     for rnd in self.Rounds:
-                        self.w_and[t, i, j, rnd] = self.model.addVar(vtype=GRB.BINARY, name=f"w[{t},{i},{j},{rnd}]")
+                        self.w_and[t, i, j, rnd] = self.model.addVar(
+                            vtype=GRB.BINARY, name=f"w[{t},{i},{j},{rnd}]"
+                        )
 
         # (19)–(23): delta (away-at)
-        self.delta = self.model.addVars(self.T, self.T, self.Rounds, vtype=GRB.BINARY, name="delta")
+        self.delta = self.model.addVars(
+            self.T, self.T, self.Rounds, vtype=GRB.BINARY, name="delta"
+        )
 
         self.model.update()
 
     def _add_r_constraints(self):
         # (13) r_{t,1} = 1 + h_{t,0}
-        self.model.addConstrs((self.r_pos[t, 1] == 1 + self.H[t, 0] for t in self.T), name="c13")
+        self.model.addConstrs(
+            (self.r_pos[t, 1] == 1 + self.H[t, 0] for t in self.T), name="c13"
+        )
 
         # (14) r_{t,j+1} = r_{t,j} + 1 + h_{t,j}  for j=1..n-2
         if self.n >= 3:
             self.model.addConstrs(
-                (self.r_pos[t, j+1] == self.r_pos[t, j] + 1 + self.H[t, j]
-                for t in self.T for j in range(1, self.n - 1)),
-                name="c14"
+                (
+                    self.r_pos[t, j + 1] == self.r_pos[t, j] + 1 + self.H[t, j]
+                    for t in self.T
+                    for j in range(1, self.n - 1)
+                ),
+                name="c14",
             )
 
         # (15) bounds
         self.model.addConstrs((self.r_pos[t, 1] >= 1 for t in self.T), name="c15_lower")
-        self.model.addConstrs((self.r_pos[t, self.n - 1] <= 2 * (self.n - 1) for t in self.T), name="c15_upper")
-
+        self.model.addConstrs(
+            (self.r_pos[t, self.n - 1] <= 2 * (self.n - 1) for t in self.T),
+            name="c15_upper",
+        )
 
     def _add_q_constraints(self):
-        # (16) 
-        self.model.addConstrs(
-            (gp.quicksum(self.q[t, j, rnd] for rnd in self.Rounds) == 1
-            for t in self.T for j in self.AwayPositions),
-            name="c16"
-        )
-        # (17) 
-        self.model.addConstrs(
-            (gp.quicksum(rnd * self.q[t, j, rnd] for rnd in self.Rounds) == self.r_pos[t, j]
-            for t in self.T for j in self.AwayPositions),
-            name="c17"
+        # (16)
+        self.model.addConstrs(
+            (
+                gp.quicksum(self.q[t, j, rnd] for rnd in self.Rounds) == 1
+                for t in self.T
+                for j in self.AwayPositions
+            ),
+            name="c16",
+        )
+        # (17)
+        self.model.addConstrs(
+            (
+                gp.quicksum(rnd * self.q[t, j, rnd] for rnd in self.Rounds)
+                == self.r_pos[t, j]
+                for t in self.T
+                for j in self.AwayPositions
+            ),
+            name="c17",
         )
 
     def _add_and_constraints(self):
@@ -407,13 +394,22 @@
             for i in self.I_map[t]:
                 for j in self.AwayPositions:
                     for rnd in self.Rounds:
-                        self.model.addConstr(self.w_and[t, i, j, rnd] <= self.S[t, i],        name=f"c18a[{t},{i},{j},{rnd}]")
-                        self.model.addConstr(self.w_and[t, i, j, rnd] <= self.q[t, j, rnd],    name=f"c18b[{t},{i},{j},{rnd}]")
-                        self.model.addConstr(self.w_and[t, i, j, rnd] >= self.S[t, i] + self.q[t, j, rnd] - 1,
-                                            name=f"c18c[{t},{i},{j},{rnd}]")
+                        self.model.addConstr(
+                            self.w_and[t, i, j, rnd] <= self.S[t, i],
+                            name=f"c18a[{t},{i},{j},{rnd}]",
+                        )
+                        self.model.addConstr(
+                            self.w_and[t, i, j, rnd] <= self.q[t, j, rnd],
+                            name=f"c18b[{t},{i},{j},{rnd}]",
+                        )
+                        self.model.addConstr(
+                            self.w_and[t, i, j, rnd]
+                            >= self.S[t, i] + self.q[t, j, rnd] - 1,
+                            name=f"c18c[{t},{i},{j},{rnd}]",
+                        )
 
     def _opponent_at(self, t: int, i: int, j: int) -> int:
-        # A[t,i,0]=t and A[t,i,n]=t 
+        # A[t,i,0]=t and A[t,i,n]=t
         return int(self.A[t, i, j])
 
     def _add_delta_mapping(self):
@@ -424,49 +420,69 @@
                     continue
                 for rnd in self.Rounds:
                     self.model.addConstr(
-                        self.delta[t, t2, rnd] == gp.quicksum(
+                        self.delta[t, t2, rnd]
+                        == gp.quicksum(
                             self.w_and[t, i, j, rnd]
                             for i in self.I_map[t]
                             for j in self.AwayPositions
                             if self._opponent_at(t, i, j) == t2
                         ),
-                        name=f"c19[{t},{t2},{rnd}]"
+                        name=f"c19[{t},{t2},{rnd}]",
                     )
 
     def _add_tournament_constraints(self):
         # (20) one game per round per team
         self.model.addConstrs(
-            (gp.quicksum(self.delta[t, t2, rnd] + self.delta[t2, t, rnd] for t2 in self.T if t2 != t) == 1
-            for t in self.T for rnd in self.Rounds),
-            name="c20"
+            (
+                gp.quicksum(
+                    self.delta[t, t2, rnd] + self.delta[t2, t, rnd]
+                    for t2 in self.T
+                    if t2 != t
+                )
+                == 1
+                for t in self.T
+                for rnd in self.Rounds
+            ),
+            name="c20",
         )
         # (21) double round-robin (once away, once home)
         self.model.addConstrs(
-            (gp.quicksum(self.delta[t, t2, rnd] for rnd in self.Rounds) == 1
-            for t in self.T for t2 in self.T if t2 != t),
-            name="c21a"
-        )
-        self.model.addConstrs(
-            (gp.quicksum(self.delta[t2, t, rnd] for rnd in self.Rounds) == 1
-            for t in self.T for t2 in self.T if t2 != t),
-            name="c21b"
+            (
+                gp.quicksum(self.delta[t, t2, rnd] for rnd in self.Rounds) == 1
+                for t in self.T
+                for t2 in self.T
+                if t2 != t
+            ),
+            name="c21a",
+        )
+        self.model.addConstrs(
+            (
+                gp.quicksum(self.delta[t2, t, rnd] for rnd in self.Rounds) == 1
+                for t in self.T
+                for t2 in self.T
+                if t2 != t
+            ),
+            name="c21b",
         )
         # (22) no immediate rematch
         if len(self.Rounds) >= 2:
             self.model.addConstrs(
-                ((self.delta[t, t2, rnd] + self.delta[t2, t, rnd]) +
-                (self.delta[t, t2, rnd + 1] + self.delta[t2, t, rnd + 1]) <= 1
-                for t in self.T for t2 in self.T if t2 != t for rnd in self.Rounds[:-1]),
-                name="c22"
+                (
+                    (self.delta[t, t2, rnd] + self.delta[t2, t, rnd])
+                    + (self.delta[t, t2, rnd + 1] + self.delta[t2, t, rnd + 1])
+                    <= 1
+                    for t in self.T
+                    for t2 in self.T
+                    if t2 != t
+                    for rnd in self.Rounds[:-1]
+                ),
+                name="c22",
             )
         # (23) no self matches
         self.model.addConstrs(
             (self.delta[t, t, rnd] == 0 for t in self.T for rnd in self.Rounds),
-            name="c23"
-        )
-
-
-
+            name="c23",
+        )
 
     def solve(self):
         if not hasattr(self, "gurobi_options"):
